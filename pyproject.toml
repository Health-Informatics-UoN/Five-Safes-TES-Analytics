--- conflicted
+++ resolved
@@ -11,10 +11,7 @@
 numpy = "^2.2.6"
 scipy = "^1.15.3"
 requests = "^2.32.4"
-<<<<<<< HEAD
-=======
 pandas = "^1.3.0"
->>>>>>> 67837f16
 minio = "^7.0.0"
 pytest = "^7.0.0"
 python-dotenv = "^1.0.0"
